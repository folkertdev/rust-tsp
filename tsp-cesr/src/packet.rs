/// Constants that determine the specific CESR types for "variable length data"
const TSP_PLAINTEXT: u32 = (b'B' - b'A') as u32;
const TSP_CIPHERTEXT: u32 = (b'C' - b'A') as u32;
const TSP_DEVELOPMENT_VID: u32 = (21 << 6 | 8) << 6 | 3; // "VID"

/// Constants that determine the specific CESR types for "fixed length data"
const TSP_TYPECODE: u32 = (b'X' - b'A') as u32;
const ED25519_SIGNATURE: u32 = (b'B' - b'A') as u32;
#[allow(clippy::eq_op)]
const TSP_NONCE: u32 = (b'A' - b'A') as u32;
const TSP_SHA256: u32 = (b'I' - b'A') as u32;
const ED25519_PUBLICKEY: u32 = (b'D' - b'A') as u32;
const HPKE_PUBLICKEY: u32 = (b'Q' - b'A') as u32;

/// Constants that determine the specific CESR types for the framing codes
const TSP_ETS_WRAPPER: u16 = (b'E' - b'A') as u16;
const TSP_S_WRAPPER: u16 = (b'S' - b'A') as u16;
const TSP_PAYLOAD: u16 = (b'Z' - b'A') as u16;

/// Constants to encode message types
mod msgtype {
    pub(super) const GEN_MSG: [u8; 2] = [0, 0];
    pub(super) const NEST_MSG: [u8; 2] = [0, 1];
    pub(super) const NEW_REL: [u8; 2] = [1, 0];
    pub(super) const NEW_REL_REPLY: [u8; 2] = [1, 1];
    pub(super) const NEW_NEST_REL: [u8; 2] = [1, 2];
    pub(super) const NEW_NEST_REL_REPLY: [u8; 2] = [1, 3];
    pub(super) const REL_CANCEL: [u8; 2] = [1, 255];
}

use crate::{
    decode::{decode_count, decode_fixed_data, decode_variable_data, decode_variable_data_index},
    encode::{encode_count, encode_fixed_data},
    error::{DecodeError, EncodeError},
};

/// A type to enforce that a random nonce contains enough bits of security
/// (128bits via a birthday attack -> 256bits needed)
/// This explicitly does not implement Clone or Copy to make sure nonces are not reused
#[derive(Debug)]
#[cfg_attr(test, derive(PartialEq, Eq, Clone))]
pub struct Nonce([u8; 32]);

impl Nonce {
    pub fn generate(gen: impl FnOnce(&mut [u8; 32])) -> Nonce {
        let mut bytes = Default::default();
        gen(&mut bytes);

        Nonce(bytes)
    }
}

/// A SHA256 Digest
//TODO: this should probably be in tsp-definitions
pub type Sha256Digest = [u8; 32];

/// A *public* key pair
//TODO: this probably belongs in tsp-definitions; but that's not possible right now
//due to a circular dependency; this can be solved by removing the workspaces
#[derive(Clone, Copy, Debug)]
#[cfg_attr(test, derive(PartialEq, Eq))]
pub struct PairedKeys<'a> {
    pub signing: &'a [u8; 32],
    pub encrypting: &'a [u8; 32],
}

///TODO: add control messages
/// A type to distinguish "normal" TSP messages from "control" messages
#[repr(u32)]
#[derive(Debug)]
#[cfg_attr(test, derive(PartialEq, Eq, Clone))]
pub enum Payload<'a, Bytes: AsRef<[u8]>> {
    /// A TSP message which consists only of a message which will be protected using HPKE
    GenericMessage(Bytes),
    /// A payload that conists of a TSP Envelope+Message (TODO: maybe add some extra decoding)
    NestedMessage(Bytes),
    /// A TSP message requesting a relationship
    DirectRelationProposal { nonce: Nonce },
    /// A TSP message confiming a relationship
    DirectRelationAffirm { reply: &'a Sha256Digest },
    /// A TSP message requesting a nested relationship
    NestedRelationProposal { public_keys: PairedKeys<'a> },
    /// A TSP message confiming a relationship
    NestedRelationAffirm {
        reply: &'a Sha256Digest,
        public_keys: PairedKeys<'a>,
    },
    /// A TSP cancellation message
    RelationshipCancel,
}

impl<'a, Bytes: AsRef<[u8]>> Payload<'a, Bytes> {
    pub fn estimate_size(&self) -> usize {
        0 // TODO
    }
}

/// Type representing a TSP Envelope
#[derive(Debug, Clone)]
pub struct Envelope<'a, Vid> {
    pub sender: Vid,
    pub receiver: Option<Vid>,
    pub nonconfidential_data: Option<&'a [u8]>,
}

pub struct DecodedEnvelope<'a, Vid, Bytes> {
    pub envelope: Envelope<'a, Vid>,
    pub raw_header: &'a [u8], // for associated data purposes
    pub ciphertext: Option<Bytes>,
}

/// TODO: something more type safe
pub type Signature = [u8; 64];

/// Safely encode variable data, returning a soft error in case the size limit is exceeded
fn checked_encode_variable_data(
    identifier: u32,
    payload: &[u8],
    stream: &mut impl for<'a> Extend<&'a u8>,
) -> Result<(), EncodeError> {
    const DATA_LIMIT: usize = 50000000;

    if payload.len() >= DATA_LIMIT {
        return Err(EncodeError::PayloadTooLarge);
    }

    crate::encode::encode_variable_data(identifier, payload, stream);

    Ok(())
}

/// Encode a TSP Payload into CESR for encryption
/// TODO: add 'hops'
pub fn encode_payload(
    payload: Payload<impl AsRef<[u8]>>,
    output: &mut impl for<'a> Extend<&'a u8>,
) -> Result<(), EncodeError> {
    encode_count(TSP_PAYLOAD, 1, output);
    match payload {
        Payload::GenericMessage(data) => {
            encode_fixed_data(TSP_TYPECODE, &msgtype::GEN_MSG, output);
            checked_encode_variable_data(TSP_PLAINTEXT, data.as_ref(), output)?;
        }
        Payload::NestedMessage(data) => {
            encode_fixed_data(TSP_TYPECODE, &msgtype::NEST_MSG, output);
            checked_encode_variable_data(TSP_PLAINTEXT, data.as_ref(), output)?;
        }
        Payload::DirectRelationProposal { nonce } => {
            encode_fixed_data(TSP_TYPECODE, &msgtype::NEW_REL, output);
            encode_fixed_data(TSP_NONCE, &nonce.0, output);
        }
        Payload::DirectRelationAffirm { reply } => {
            encode_fixed_data(TSP_TYPECODE, &msgtype::NEW_REL_REPLY, output);
            encode_fixed_data(TSP_SHA256, reply, output);
        }
        Payload::NestedRelationProposal { public_keys } => {
            encode_fixed_data(TSP_TYPECODE, &msgtype::NEW_NEST_REL, output);
            encode_fixed_data(ED25519_PUBLICKEY, public_keys.signing, output);
            encode_fixed_data(HPKE_PUBLICKEY, public_keys.encrypting, output);
        }
        Payload::NestedRelationAffirm { reply, public_keys } => {
            encode_fixed_data(TSP_TYPECODE, &msgtype::NEW_NEST_REL_REPLY, output);
            encode_fixed_data(TSP_SHA256, reply, output);
            encode_fixed_data(ED25519_PUBLICKEY, public_keys.signing, output);
            encode_fixed_data(HPKE_PUBLICKEY, public_keys.encrypting, output);
        }
        Payload::RelationshipCancel => {
            encode_fixed_data(TSP_TYPECODE, &msgtype::REL_CANCEL, output)
        }
    }

    Ok(())
}

/// Decode a TSP Payload
pub fn decode_payload(mut stream: &[u8]) -> Result<Payload<&[u8]>, DecodeError> {
    let Some(1) = decode_count(TSP_PAYLOAD, &mut stream) else {
        return Err(DecodeError::VersionMismatch);
    };

    let payload =
        match *decode_fixed_data(TSP_TYPECODE, &mut stream).ok_or(DecodeError::UnexpectedData)? {
            msgtype::GEN_MSG => {
                decode_variable_data(TSP_PLAINTEXT, &mut stream).map(Payload::GenericMessage)
            }
<<<<<<< HEAD
            msgtype::NEW_REL => decode_fixed_data(TSP_NONCE, &mut stream).map(|nonce| {
                Payload::DirectRelationProposal {
                    nonce: Nonce(*nonce),
                }
            }),
=======
            msgtype::NEST_MSG => {
                decode_variable_data(TSP_PLAINTEXT, &mut stream).map(Payload::NestedMessage)
            }
            msgtype::NEW_REL => decode_fixed_data(TSP_NONCE, &mut stream)
                .map(|nonce| Payload::DirectRelationProposal { nonce }),
>>>>>>> 4ad95611
            msgtype::NEW_REL_REPLY => decode_fixed_data(TSP_SHA256, &mut stream)
                .map(|reply| Payload::DirectRelationAffirm { reply }),
            msgtype::NEW_NEST_REL => {
                decode_fixed_data(ED25519_PUBLICKEY, &mut stream).and_then(|signing| {
                    decode_fixed_data(HPKE_PUBLICKEY, &mut stream).map(|encrypting| {
                        let public_keys = PairedKeys {
                            signing,
                            encrypting,
                        };
                        Payload::NestedRelationProposal { public_keys }
                    })
                })
            }
            msgtype::NEW_NEST_REL_REPLY => {
                decode_fixed_data(TSP_SHA256, &mut stream).and_then(|reply| {
                    decode_fixed_data(ED25519_PUBLICKEY, &mut stream).and_then(|signing| {
                        decode_fixed_data(HPKE_PUBLICKEY, &mut stream).map(|encrypting| {
                            let public_keys = PairedKeys {
                                signing,
                                encrypting,
                            };
                            Payload::NestedRelationAffirm { reply, public_keys }
                        })
                    })
                })
            }
            msgtype::REL_CANCEL => Some(Payload::RelationshipCancel),
            _ => return Err(DecodeError::UnexpectedMsgType),
        };

    if !stream.is_empty() {
        Err(DecodeError::TrailingGarbage)
    } else {
        payload.ok_or(DecodeError::UnexpectedData)
    }
}

/// Encode a encrypted TSP message plus Envelope into CESR
/// TODO: replace types of sender/receiver with VID's (once we have that type)
pub fn encode_ets_envelope<'a, Vid: AsRef<[u8]>>(
    envelope: Envelope<'a, Vid>,
    output: &mut impl for<'b> Extend<&'b u8>,
) -> Result<(), EncodeError> {
    encode_count(TSP_ETS_WRAPPER, 1, output);

    encode_envelope_fields(envelope, output)
}

/// Encode a encrypted TSP message plus Envelope into CESR
/// TODO: replace types of sender/receiver with VID's (once we have that type)
pub fn encode_s_envelope<'a, Vid: AsRef<[u8]>>(
    envelope: Envelope<'a, Vid>,
    output: &mut impl for<'b> Extend<&'b u8>,
) -> Result<(), EncodeError> {
    encode_count(TSP_S_WRAPPER, 1, output);

    encode_envelope_fields(envelope, output)
}

/// Encode the envelope fields; the only difference between ETS and S envelopes
/// is whether there is ciphertext between the header and signature, and this function
/// doesn't need to know that.
fn encode_envelope_fields<'a, Vid: AsRef<[u8]>>(
    envelope: Envelope<'a, Vid>,
    output: &mut impl for<'b> Extend<&'b u8>,
) -> Result<(), EncodeError> {
    encode_fixed_data(TSP_TYPECODE, &[0, 0], output);
    checked_encode_variable_data(TSP_DEVELOPMENT_VID, envelope.sender.as_ref(), output)?;

    if let Some(rec) = envelope.receiver {
        checked_encode_variable_data(TSP_DEVELOPMENT_VID, rec.as_ref(), output)?;
    }

    if let Some(data) = envelope.nonconfidential_data {
        checked_encode_variable_data(TSP_PLAINTEXT, data, output)?;
    }

    Ok(())
}

/// Encode a Ed25519 signature into CESR
/// TODO: replace type with a more precise "signature" type
pub fn encode_signature(signature: &Signature, output: &mut impl for<'a> Extend<&'a u8>) {
    encode_fixed_data(ED25519_SIGNATURE, signature, output);
}

/// Encode a encrypted ciphertext into CESR
pub fn encode_ciphertext(
    ciphertext: &[u8],
    output: &mut impl for<'a> Extend<&'a u8>,
) -> Result<(), EncodeError> {
    checked_encode_variable_data(TSP_CIPHERTEXT, ciphertext, output)
}

/// Checks whether the expected TSP header is present and returns its size and whether it
/// is a "ETS" or "S" envelope
pub(super) fn detected_tsp_header_size_and_confidentiality(
    stream: &mut &[u8],
) -> Result<(usize, bool), DecodeError> {
    let origin = stream as &[u8];
    let encrypted = if let Some(1) = decode_count(TSP_ETS_WRAPPER, stream) {
        true
    } else if let Some(1) = decode_count(TSP_S_WRAPPER, stream) {
        false
    } else {
        return Err(DecodeError::VersionMismatch);
    };

    match decode_fixed_data(TSP_TYPECODE, stream) {
        Some([0, 0]) => {}
        _ => return Err(DecodeError::VersionMismatch),
    }

    debug_assert_eq!(origin.len() - stream.len(), 6);
    Ok((6, encrypted))
}

/// A structure representing a siganture + data that needs to be verified
#[derive(Clone, Debug)]
#[must_use]
pub struct VerificationChallenge<'a> {
    pub signed_data: &'a [u8],
    pub signature: &'a Signature,
}

/// Decode an encrypted TSP message plus Envelope & Signature
pub fn decode_envelope<'a, Vid: TryFrom<&'a [u8]>>(
    mut stream: &'a [u8],
) -> Result<
    (
        DecodedEnvelope<'a, Vid, &'a [u8]>,
        VerificationChallenge<'a>,
    ),
    DecodeError,
> {
    let origin = stream;
    let (_, has_confidential_part) = detected_tsp_header_size_and_confidentiality(&mut stream)?;
    let sender = decode_variable_data(TSP_DEVELOPMENT_VID, &mut stream)
        .ok_or(DecodeError::UnexpectedData)?
        .try_into()
        .map_err(|_| DecodeError::VidError)?;

    let receiver = decode_variable_data(TSP_DEVELOPMENT_VID, &mut stream)
        .map(|r| r.try_into().map_err(|_| DecodeError::VidError))
        .transpose()?;

    let nonconfidential_data = decode_variable_data(TSP_PLAINTEXT, &mut stream);
    let raw_header = &origin[..origin.len() - stream.len()];

    let ciphertext = has_confidential_part
        .then(|| {
            decode_variable_data(TSP_CIPHERTEXT, &mut stream).ok_or(DecodeError::UnexpectedData)
        })
        .transpose()?;
    let signed_data = &origin[..origin.len() - stream.len()];
    let signature =
        decode_fixed_data(ED25519_SIGNATURE, &mut stream).ok_or(DecodeError::UnexpectedData)?;

    if !stream.is_empty() {
        return Err(DecodeError::TrailingGarbage);
    }

    Ok((
        DecodedEnvelope {
            envelope: Envelope {
                sender,
                receiver,
                nonconfidential_data,
            },
            raw_header,
            ciphertext,
        },
        VerificationChallenge {
            signed_data,
            signature,
        },
    ))
}

use std::ops::Range;

pub struct CipherView<'a> {
    data: &'a mut [u8],

    sender: Range<usize>,
    receiver: Option<Range<usize>>,
    nonconfidential_data: Option<Range<usize>>,

    associated_data: Range<usize>,
    signature: &'a Signature,

    signed_data: Range<usize>,
    ciphertext: Option<Range<usize>>,
}

impl<'a> CipherView<'a> {
    pub fn into_opened<Vid: TryFrom<&'a [u8]>>(
        self,
    ) -> Result<DecodedEnvelope<'a, Vid, &'a mut [u8]>, Vid::Error> {
        let plaintext_end = self
            .ciphertext
            .as_ref()
            .map(|r| r.start)
            .unwrap_or(self.data.len());
        let (header, cipherdata) = self.data.split_at_mut(plaintext_end);

        let ciphertext = self.ciphertext.map(|r| &mut cipherdata[..r.len()]);

        let raw_header = &header[self.associated_data.clone()];

        let envelope = Envelope {
            sender: header[self.sender.clone()].try_into()?,
            receiver: self
                .receiver
                .map(|r| header[r.clone()].try_into())
                .transpose()?,
            nonconfidential_data: self
                .nonconfidential_data
                .as_ref()
                .map(|range| &header[range.clone()]),
        };

        Ok(DecodedEnvelope {
            envelope,
            raw_header,
            ciphertext,
        })
    }

    pub fn as_challenge(&self) -> VerificationChallenge {
        VerificationChallenge {
            signed_data: &self.data[self.signed_data.clone()],
            signature: self.signature,
        }
    }
}

/// Decode an encrypted TSP message plus Envelope & Signature
/// Produces the ciphertext as a mutable stream.
pub fn decode_envelope_mut<'a>(stream: &'a mut [u8]) -> Result<CipherView<'a>, DecodeError> {
    let (mut pos, has_confidential_part) =
        detected_tsp_header_size_and_confidentiality(&mut (stream as &[u8]))?;
    let mut sender = decode_variable_data_index(TSP_DEVELOPMENT_VID, &stream[pos..])
        .ok_or(DecodeError::UnexpectedData)?;
    sender.start += pos;
    sender.end += pos;
    pos = sender.end;

    let mut receiver = decode_variable_data_index(TSP_DEVELOPMENT_VID, &stream[pos..]);
    if let Some(range) = &mut receiver {
        range.start += pos;
        range.end += pos;
        pos = range.end;
    }

    let mut nonconfidential_data = decode_variable_data_index(TSP_PLAINTEXT, &stream[pos..]);
    if let Some(range) = &mut nonconfidential_data {
        range.start += pos;
        range.end += pos;
        pos = range.end;
    }

    let associated_data = 0..pos;

    let ciphertext = if has_confidential_part {
        let mut ciphertext = decode_variable_data_index(TSP_CIPHERTEXT, &stream[pos..])
            .ok_or(DecodeError::UnexpectedData)?;
        ciphertext.start += pos;
        ciphertext.end += pos;
        pos = ciphertext.end;

        Some(ciphertext)
    } else {
        None
    };

    let signed_data = 0..pos;

    let data: &'a mut [u8];
    let mut sigdata: &[u8];
    (data, sigdata) = stream.split_at_mut(signed_data.end);

    let signature =
        decode_fixed_data(ED25519_SIGNATURE, &mut sigdata).ok_or(DecodeError::UnexpectedData)?;

    if !sigdata.is_empty() {
        return Err(DecodeError::TrailingGarbage);
    }

    Ok(CipherView {
        data,

        sender,
        receiver,
        nonconfidential_data,

        associated_data,
        signature,

        signed_data,
        ciphertext,
    })
}

/// Allocating variant of [encode_payload]
#[cfg(any(feature = "alloc", test))]
pub fn encode_payload_vec(payload: Payload<impl AsRef<[u8]>>) -> Result<Vec<u8>, EncodeError> {
    let mut data = vec![];
    encode_payload(payload, &mut data)?;

    Ok(data)
}

/// Allocating variant of [encode_ets_envelope]
#[cfg(any(feature = "alloc", test))]
pub fn encode_ets_envelope_vec<Vid: AsRef<[u8]>>(
    envelope: Envelope<Vid>,
) -> Result<Vec<u8>, EncodeError> {
    let mut data = vec![];
    encode_ets_envelope(envelope, &mut data)?;

    Ok(data)
}

/// Allocating variant of [encode_ets_envelope]
#[cfg(any(feature = "alloc", test))]
pub fn encode_s_envelope_vec<Vid: AsRef<[u8]>>(
    envelope: Envelope<Vid>,
) -> Result<Vec<u8>, EncodeError> {
    let mut data = vec![];
    encode_s_envelope(envelope, &mut data)?;

    Ok(data)
}

/// Convenience interface: this struct is isomorphic to [Envelope] but represents
/// a "opened" envelope, i.e. message.
#[cfg(feature = "demo")]
#[derive(Debug, Clone)]
pub struct Message<'a, Vid, Bytes: AsRef<[u8]>> {
    pub sender: Vid,
    pub receiver: Vid,
    pub nonconfidential_data: Option<&'a [u8]>,
    pub message: Payload<Bytes>,
}

/// Convenience interface which illustrates encoding as a single operation
#[cfg(feature = "demo")]
pub fn encode_tsp_message<Vid: AsRef<[u8]>>(
    Message {
        ref sender,
        ref receiver,
        nonconfidential_data,
        message,
    }: Message<Vid, impl AsRef<[u8]>>,
    encrypt: impl FnOnce(&Vid, Vec<u8>) -> Vec<u8>,
    sign: impl FnOnce(&Vid, &[u8]) -> Signature,
) -> Result<Vec<u8>, EncodeError> {
    let mut cesr = encode_envelope_vec(Envelope {
        sender,
        receiver,
        nonconfidential_data,
    })?;

    let ciphertext = &encrypt(receiver, encode_payload_vec(message)?);

    encode_ciphertext(ciphertext, &mut cesr)?;
    encode_signature(&sign(sender, &cesr), &mut cesr);

    Ok(cesr)
}

/// A convenience interface which illustrates decoding as a single operation
#[cfg(feature = "demo")]
pub fn decode_tsp_message<'a, Vid: TryFrom<&'a [u8]>>(
    data: &'a [u8],
    decrypt: impl FnOnce(&Vid, &[u8]) -> Vec<u8>,
    verify: impl FnOnce(&[u8], &Vid, &Signature) -> bool,
) -> Result<Message<Vid, Vec<u8>>, DecodeError> {
    let (
        DecodedEnvelope {
            envelope:
                Envelope {
                    sender,
                    receiver,
                    nonconfidential_data,
                },
            ciphertext,
            ..
        },
        VerificationChallenge {
            signed_data,
            signature,
        },
    ) = decode_envelope(data)?;

    if !verify(signed_data, &sender, signature) {
        return Err(DecodeError::SignatureError);
    }

    let decrypted = decrypt(&receiver, ciphertext);

    // This illustrates a challenge: unless decryption happens in place, either a needless
    // allocation or at the very least moving the contents of the payload around must occur.
    let Payload::GenericMessage(message) = decode_payload(&decrypted)?;
    let message = Payload::GenericMessage(message.to_owned());

    Ok(Message {
        sender,
        receiver,
        nonconfidential_data,
        message,
    })
}

#[cfg(test)]
mod test {
    use super::*;

    #[test]
    fn envelope_without_nonconfidential_data() {
        fn dummy_crypt(data: &[u8]) -> &[u8] {
            data
        }
        let fixed_sig = [1; 64];

        let cesr_payload = { encode_payload_vec(Payload::GenericMessage(b"Hello TSP!")).unwrap() };

        let mut outer = encode_ets_envelope_vec(Envelope {
            sender: &b"Alister"[..],
            receiver: Some(&b"Bobbi"[..]),
            nonconfidential_data: None,
        })
        .unwrap();
        let ciphertext = dummy_crypt(&cesr_payload);
        encode_ciphertext(ciphertext, &mut outer).unwrap();

        let signed_data = outer.clone();
        encode_signature(&fixed_sig, &mut outer);

        let (
            DecodedEnvelope {
                envelope: env,
                ciphertext,
                ..
            },
            ver,
        ) = decode_envelope::<&[u8]>(&outer).unwrap();
        assert_eq!(ver.signed_data, signed_data);
        assert_eq!(ver.signature, &fixed_sig);
        assert_eq!(env.sender, &b"Alister"[..]);
        assert_eq!(env.receiver, Some(&b"Bobbi"[..]));
        assert_eq!(env.nonconfidential_data, None);

        let Payload::GenericMessage(data) =
            decode_payload(dummy_crypt(ciphertext.unwrap())).unwrap()
        else {
            unreachable!();
        };
        assert_eq!(data, b"Hello TSP!");
    }

    #[test]
    fn envelope_with_nonconfidential_data() {
        fn dummy_crypt(data: &[u8]) -> &[u8] {
            data
        }
        let fixed_sig = [1; 64];

        let cesr_payload = { encode_payload_vec(Payload::GenericMessage(b"Hello TSP!")).unwrap() };

        let mut outer = encode_ets_envelope_vec(Envelope {
            sender: &b"Alister"[..],
            receiver: Some(&b"Bobbi"[..]),
            nonconfidential_data: Some(b"treasure"),
        })
        .unwrap();
        let ciphertext = dummy_crypt(&cesr_payload);
        encode_ciphertext(ciphertext, &mut outer).unwrap();

        let signed_data = outer.clone();
        encode_signature(&fixed_sig, &mut outer);

        let (
            DecodedEnvelope {
                envelope: env,
                ciphertext,
                ..
            },
            ver,
        ) = decode_envelope::<&[u8]>(&outer).unwrap();
        assert_eq!(ver.signed_data, signed_data);
        assert_eq!(ver.signature, &fixed_sig);
        assert_eq!(env.sender, &b"Alister"[..]);
        assert_eq!(env.receiver, Some(&b"Bobbi"[..]));
        assert_eq!(env.nonconfidential_data, Some(&b"treasure"[..]));

        let Payload::GenericMessage(data) =
            decode_payload(dummy_crypt(ciphertext.unwrap())).unwrap()
        else {
            unreachable!();
        };
        assert_eq!(data, b"Hello TSP!");
    }

    #[test]
    fn envelope_without_confidential_data() {
        let fixed_sig = [1; 64];

        let mut outer = encode_s_envelope_vec(Envelope {
            sender: &b"Alister"[..],
            receiver: Some(&b"Bobbi"[..]),
            nonconfidential_data: Some(b"treasure"),
        })
        .unwrap();

        let signed_data = outer.clone();
        encode_signature(&fixed_sig, &mut outer);

        let (
            DecodedEnvelope {
                envelope: env,
                ciphertext,
                ..
            },
            ver,
        ) = decode_envelope::<&[u8]>(&outer).unwrap();
        assert_eq!(ver.signed_data, signed_data);
        assert_eq!(ver.signature, &fixed_sig);
        assert_eq!(env.sender, &b"Alister"[..]);
        assert_eq!(env.receiver, Some(&b"Bobbi"[..]));
        assert_eq!(env.nonconfidential_data, Some(&b"treasure"[..]));

        assert!(ciphertext.is_none());
    }

    #[test]
    fn s_envelope_with_confidential_data_failure() {
        fn dummy_crypt(data: &[u8]) -> &[u8] {
            data
        }
        let fixed_sig = [1; 64];

        let cesr_payload = { encode_payload_vec(Payload::GenericMessage(b"Hello TSP!")).unwrap() };

        let mut outer = encode_s_envelope_vec(Envelope {
            sender: &b"Alister"[..],
            receiver: Some(&b"Bobbi"[..]),
            nonconfidential_data: Some(b"treasure"),
        })
        .unwrap();
        let ciphertext = dummy_crypt(&cesr_payload); // this is wrong
        encode_ciphertext(ciphertext, &mut outer).unwrap();
        encode_signature(&fixed_sig, &mut outer);

        assert!(decode_envelope::<&[u8]>(&outer).is_err());
    }

    #[test]
    fn envelope_failure() {
        let fixed_sig = [1; 64];

        let mut outer = vec![];
        encode_ets_envelope(
            Envelope {
                sender: &b"Alister"[..],
                receiver: Some(&b"Bobbi"[..]),
                nonconfidential_data: Some(b"treasure"),
            },
            &mut outer,
        )
        .unwrap();
        encode_signature(&fixed_sig, &mut outer);
        encode_ciphertext(&[], &mut outer).unwrap();

        assert!(decode_envelope::<&[u8]>(&outer).is_err());
    }

    #[test]
    fn trailing_data() {
        let fixed_sig = [1; 64];

        let mut outer = encode_ets_envelope_vec(Envelope {
            sender: &b"Alister"[..],
            receiver: Some(&b"Bobbi"[..]),
            nonconfidential_data: Some(b"treasure"),
        })
        .unwrap();
        encode_ciphertext(&[], &mut outer).unwrap();
        encode_signature(&fixed_sig, &mut outer);
        outer.push(b'-');

        assert!(decode_envelope::<&[u8]>(&outer).is_err());
    }

    #[cfg(feature = "demo")]
    #[test]
    fn convenience() {
        let sender = b"Alister".as_slice();
        let receiver = b"Bobbi".as_slice();
        let payload = b"Hello TSP!";
        let data = encode_tsp_message(
            Message {
                sender,
                receiver,
                nonconfidential_data: None,
                message: Payload::GenericMessage(payload),
            },
            |_, vec| vec,
            |_, _| [5; 64],
        )
        .unwrap();

        let tsp = decode_tsp_message(
            &data,
            |_: &&[u8], x| x.to_vec(),
            |_, _, sig| sig == &[5u8; 64],
        )
        .unwrap();

        assert_eq!(tsp.sender, b"Alister".as_slice());
        assert_eq!(tsp.receiver, b"Bobbi");

        let Payload::GenericMessage(content) = tsp.message;
        assert_eq!(&content[..], b"Hello TSP!");
    }

    #[test]
    fn mut_envelope_with_nonconfidential_data() {
        test_turn_around(Payload::GenericMessage(&b"Hello TSP!"[..]));
    }

    #[test]
    fn test_nested_msg() {
        test_turn_around(Payload::NestedMessage(&b"Hello TSP!"[..]));
    }

    fn test_turn_around(payload: Payload<&[u8]>) {
        fn dummy_crypt(data: &[u8]) -> &[u8] {
            data
        }
        let fixed_sig = [1; 64];

        let cesr_payload = encode_payload_vec(payload.clone()).unwrap();

        let mut outer = encode_ets_envelope_vec(Envelope {
            sender: &b"Alister"[..],
            receiver: Some(&b"Bobbi"[..]),
            nonconfidential_data: Some(b"treasure"),
        })
        .unwrap();
        let ciphertext = dummy_crypt(&cesr_payload);
        encode_ciphertext(ciphertext, &mut outer).unwrap();

        let signed_data = outer.clone();
        encode_signature(&fixed_sig, &mut outer);

        let view = decode_envelope_mut(&mut outer).unwrap();
        assert_eq!(view.as_challenge().signed_data, signed_data);
        assert_eq!(view.as_challenge().signature, &fixed_sig);
        let DecodedEnvelope {
            envelope: env,
            ciphertext,
            ..
        } = view.into_opened::<&[u8]>().unwrap();

        assert_eq!(env.sender, &b"Alister"[..]);
        assert_eq!(env.receiver, Some(&b"Bobbi"[..]));
        assert_eq!(env.nonconfidential_data, Some(&b"treasure"[..]));

        assert_eq!(
            decode_payload(dummy_crypt(ciphertext.unwrap())).unwrap(),
            payload
        );
    }

    #[test]
    fn test_relation_forming() {
        let temp = (1u8..33).collect::<Vec<u8>>();
        let pk1 = (33u8..65).collect::<Vec<u8>>();
        let pk2 = (65u8..97).collect::<Vec<u8>>();
        let nonce: &[u8; 32] = temp.as_slice().try_into().unwrap();
        test_turn_around(Payload::DirectRelationProposal {
            nonce: Nonce(*nonce),
        });
        test_turn_around(Payload::DirectRelationAffirm { reply: nonce });
        let public_keys = PairedKeys {
            signing: pk1.as_slice().try_into().unwrap(),
            encrypting: pk2.as_slice().try_into().unwrap(),
        };
        test_turn_around(Payload::NestedRelationProposal { public_keys });
        test_turn_around(Payload::NestedRelationAffirm {
            reply: nonce,
            public_keys,
        });

        test_turn_around(Payload::RelationshipCancel);
    }
}<|MERGE_RESOLUTION|>--- conflicted
+++ resolved
@@ -183,19 +183,14 @@
             msgtype::GEN_MSG => {
                 decode_variable_data(TSP_PLAINTEXT, &mut stream).map(Payload::GenericMessage)
             }
-<<<<<<< HEAD
             msgtype::NEW_REL => decode_fixed_data(TSP_NONCE, &mut stream).map(|nonce| {
                 Payload::DirectRelationProposal {
                     nonce: Nonce(*nonce),
                 }
             }),
-=======
             msgtype::NEST_MSG => {
                 decode_variable_data(TSP_PLAINTEXT, &mut stream).map(Payload::NestedMessage)
             }
-            msgtype::NEW_REL => decode_fixed_data(TSP_NONCE, &mut stream)
-                .map(|nonce| Payload::DirectRelationProposal { nonce }),
->>>>>>> 4ad95611
             msgtype::NEW_REL_REPLY => decode_fixed_data(TSP_SHA256, &mut stream)
                 .map(|reply| Payload::DirectRelationAffirm { reply }),
             msgtype::NEW_NEST_REL => {
