--- conflicted
+++ resolved
@@ -1,11 +1,7 @@
 use futures::{Stream, StreamExt};
-<<<<<<< HEAD
-use tsp_definitions::{Digest, Error, Payload, ReceivedTspMessage, Receiver, Sender, VerifiedVid};
-=======
 use tsp_definitions::{
-    Error, MessageType, Payload, ReceivedTspMessage, Receiver, Sender, VerifiedVid,
+    Digest, Error, MessageType, Payload, ReceivedTspMessage, Receiver, Sender, VerifiedVid,
 };
->>>>>>> 4ad95611
 use tsp_vid::Vid;
 
 mod vid_database;
@@ -102,7 +98,7 @@
 pub fn receive(
     receiver: &impl Receiver,
     listening: Option<tokio::sync::oneshot::Sender<()>>,
-) -> Result<impl Stream<Item = Result<ReceivedTspMessage<Vec<u8>, Vid>, Error>> + '_, Error> {
+) -> Result<impl Stream<Item = Result<ReceivedTspMessage<Vid>, Error>> + '_, Error> {
     let messages = tsp_transport::receive_messages(receiver.endpoint())?;
 
     listening.map(|s| s.send(()));
@@ -120,12 +116,12 @@
         let (nonconfidential_data, payload, raw_bytes) =
             tsp_crypto::open(receiver, &sender, &mut message)?;
 
-<<<<<<< HEAD
         Ok(match payload {
             Payload::Content(message) => ReceivedTspMessage::GenericMessage {
                 sender,
                 nonconfidential_data: nonconfidential_data.map(|v| v.to_vec()),
                 message: message.to_owned(),
+                message_type: MessageType::SignedAndEncrypted,
             },
             Payload::RequestRelationship => ReceivedTspMessage::RequestRelationship {
                 sender,
@@ -138,18 +134,8 @@
             }
             // TODO: record that we have to end this relationship
             Payload::CancelRelationship => ReceivedTspMessage::CancelRelationship { sender },
+            Payload::NestedMessage(_) => unimplemented!(),
         })
-=======
-        match payload {
-            Payload::Content(message) => Ok(ReceivedTspMessage::<Vec<u8>, Vid> {
-                sender,
-                nonconfidential_data: nonconfidential_data.map(|v| v.to_vec()),
-                message: Payload::Content(message.to_owned()),
-                message_type: MessageType::SignedAndEncrypted,
-            }),
-            _ => unimplemented!("receiving control messages not supported yet"),
-        }
->>>>>>> 4ad95611
     }))
 }
 
@@ -267,7 +253,6 @@
     use crate::{receive, resolve_vid, send};
     use futures::StreamExt;
     use tokio::sync::oneshot;
-    use tsp_definitions::Payload;
     use tsp_transport::tcp::start_broadcast_server;
 
     #[tokio::test]
@@ -300,11 +285,7 @@
                 panic!()
             };
 
-<<<<<<< HEAD
             assert_eq!(message, b"hello world");
-=======
-            assert_eq!(message.message, Payload::Content(payload.to_vec()));
->>>>>>> 4ad95611
         });
 
         receiver_rx.await.unwrap();
